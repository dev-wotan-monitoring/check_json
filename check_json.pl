--- conflicted
+++ resolved
@@ -9,14 +9,9 @@
 use Data::Dumper;
 
 my $np = Nagios::Plugin->new(
-<<<<<<< HEAD
     usage => "Usage: %s -u|--url <URL> -a|--attributes <attributes> "
     . "[ -c|--critical <thresholds> ] [ -w|--warning <thresholds> ] "
-=======
-    usage => "Usage: %s -u|--url <URL> -a|--attribute <attribute> "
-    . "[ -c|--critical <threshold> ] [ -w|--warning <threshold> ] "
     . "[ -e|--expect <value> ] "
->>>>>>> f7850203
     . "[ -p|--perfvars <fields> ] "
     . "[ -o|--outputvars <fields> ] "
     . "[ -t|--timeout <timeout> ] "
@@ -165,9 +160,12 @@
 
     if ($attributes{$attribute}{'divisor'}) {
         $check_value = $check_value/$attributes{$attribute}{'divisor'};
-    }
-
-<<<<<<< HEAD
+}
+
+if (defined $np->opts->expect && $np->opts->expect ne $check_value) {
+    $np->nagios_exit(CRITICAL, "Expected value (" . $np->opts->expect . ") not found. Actual: " . $check_value);
+    }
+
     my $resultTmp = $np->check_threshold(
         check => $check_value,
         warning => $attributes{$attribute}{'warning'},
@@ -177,13 +175,6 @@
 
     $attributes{$attribute}{'check_value'}=$check_value;
 }
-=======
-if (defined $np->opts->expect && $np->opts->expect ne $check_value) {
-    $np->nagios_exit(CRITICAL, "Expected value (" . $np->opts->expect . ") not found. Actual: " . $check_value);
-}
-
-my $result = $np->check_threshold($check_value);
->>>>>>> f7850203
 
 my @statusmsg;
 
